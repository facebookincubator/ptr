--- conflicted
+++ resolved
@@ -20,11 +20,7 @@
     "test_suite": "ptr_tests",
     "test_suite_timeout": 120,
     # Relative path from setup.py to module (e.g. ptr == ptr.py)
-<<<<<<< HEAD
-    "required_coverage": {"ptr.py": 85, "TOTAL": 89},
-=======
-    "required_coverage": {"ptr.py": 85.0, "TOTAL": 90},
->>>>>>> 3d45beed
+    "required_coverage": {"ptr.py": 85.0, "TOTAL": 89},
     # Run black or not
     "run_black": True,
     # Run mypy or not
